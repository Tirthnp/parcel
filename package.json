--- conflicted
+++ resolved
@@ -109,15 +109,9 @@
     "format": "prettier --write \"./{src,bin,test}/**/*.{js,json,md}\"",
     "build": "yarn minify && babel src -d lib && ncp src/builtins lib/builtins",
     "prepublish": "yarn build",
-<<<<<<< HEAD
     "minify": "uglifyjs -c -m -o src/builtins/prelude.min.js src/builtins/prelude.js && uglifyjs -c -m -o src/builtins/prelude2.min.js src/builtins/prelude2.js",
     "precommit": "npm run lint && lint-staged",
-    "lint": "eslint .",
-=======
-    "minify": "uglifyjs -c -m -o src/builtins/prelude.min.js src/builtins/prelude.js",
-    "precommit": "npm run lint && lint-staged",
     "lint": "eslint . && prettier \"./{src,bin,test}/**/*.{js,json,md}\" --list-different",
->>>>>>> 523ee0fc
     "postinstall": "node -e \"console.log('\\u001b[35m\\u001b[1mLove Parcel? You can now donate to our open collective:\\u001b[22m\\u001b[39m\\n > \\u001b[34mhttps://opencollective.com/parcel/donate\\u001b[0m')\""
   },
   "bin": {
