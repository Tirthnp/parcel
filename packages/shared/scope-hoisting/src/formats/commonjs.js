// @flow

import type {
  Asset,
  BundleGraph,
  CodeSymbol,
  PluginOptions,
<<<<<<< HEAD
=======
  NamedBundle,
  Symbol,
>>>>>>> d33fcd9c
} from '@parcel/types';
import type {
  Expression,
  ExpressionStatement,
  Identifier,
  LVal,
  ObjectProperty,
  Program,
  VariableDeclaration,
  VariableDeclarator,
} from '@babel/types';
import type {NodePath} from '@babel/traverse';
import type {ExternalBundle, ExternalModule} from '../types';

import * as t from '@babel/types';
import {
  isCallExpression,
  isIdentifier,
  isMemberExpression,
  isObjectExpression,
  isVariableDeclaration,
  isVariableDeclarator,
} from '@babel/types';
import template from '@babel/template';
import invariant from 'assert';
import nullthrows from 'nullthrows';
import {relative} from 'path';
import {relativeBundlePath} from '@parcel/utils';
import rename from '../renamer';
import {
  assertString,
  getIdentifier,
  getName,
  getThrowableDiagnosticForNode,
  removeReplaceBinding,
} from '../utils';

const REQUIRE_TEMPLATE = template.expression<
  {|
    BUNDLE: Expression,
  |},
  Expression,
>('require(BUNDLE)');
const EXPORT_TEMPLATE = template.statement<
  {|
    NAME: Identifier,
    IDENTIFIER: Expression,
  |},
  ExpressionStatement,
>('exports.NAME = IDENTIFIER;');
const MODULE_EXPORTS_TEMPLATE = template.statement<
  {|
    IDENTIFIER: Expression,
  |},
  ExpressionStatement,
>('module.exports = IDENTIFIER;');
const INTEROP_TEMPLATE = template.expression<
  {|
    MODULE: Expression,
  |},
  Expression,
>('$parcel$interopDefault(MODULE)');
const ASSIGN_TEMPLATE = template.statement<
  {|
    SPECIFIERS: LVal,
    MODULE: Expression,
  |},
  VariableDeclaration,
>('var SPECIFIERS = MODULE;');
const NAMESPACE_TEMPLATE = template.expression<
  {|
    NAMESPACE: Expression,
    MODULE: Expression,
  |},
  Expression,
>('$parcel$exportWildcard(NAMESPACE, MODULE)');

// List of engines that support object destructuring syntax
const DESTRUCTURING_ENGINES = {
  chrome: '51',
  edge: '15',
  firefox: '53',
  safari: '10',
  node: '6.5',
  ios: '10',
  samsung: '5',
  opera: '38',
  electron: '1.2',
};

function generateDestructuringAssignment(
  env,
  specifiers,
  value,
  scope,
): Array<VariableDeclaration> {
  // If destructuring is not supported, generate a series of variable declarations
  // with member expressions for each property.
  if (!env.matchesEngines(DESTRUCTURING_ENGINES)) {
    let statements = [];
    if (!isIdentifier(value) && specifiers.length > 1) {
      let name = scope.generateUid();
      statements.push(
        ASSIGN_TEMPLATE({
          SPECIFIERS: t.identifier(name),
          MODULE: value,
        }),
      );
      value = t.identifier(name);
    }

    for (let specifier of specifiers) {
      invariant(isIdentifier(specifier.value));
      statements.push(
        ASSIGN_TEMPLATE({
          SPECIFIERS: specifier.value,
          MODULE: t.memberExpression(value, specifier.key),
        }),
      );
    }

    return statements;
  }

  return [
    ASSIGN_TEMPLATE({
      SPECIFIERS: t.objectPattern(specifiers),
      MODULE: value,
    }),
  ];
}

export function generateBundleImports(
  from: NamedBundle,
  {bundle, assets}: ExternalBundle,
  path: NodePath<Program>,
) {
  let specifiers: Array<ObjectProperty> = [...assets].map(asset => {
    let id = getName(asset, 'init');
    return t.objectProperty(t.identifier(id), t.identifier(id), false, true);
  });

  let expression = REQUIRE_TEMPLATE({
    BUNDLE: t.stringLiteral(relativeBundlePath(from, bundle)),
  });

  if (specifiers.length > 0) {
    let decls = path.unshiftContainer(
      'body',
      generateDestructuringAssignment(
        bundle.env,
        specifiers,
        expression,
        path.scope,
      ),
    );

    for (let decl of decls) {
      // every VariableDeclaration emitted by generateDestructuringAssignment has only
      // one VariableDeclarator
      let next = decl.get<NodePath<VariableDeclarator>>('declarations.0');
      for (let [name] of (Object.entries(
        decl.getBindingIdentifierPaths(),
      ): Array<[string, any]>)) {
        if (path.scope.hasOwnBinding(name)) {
          removeReplaceBinding(path.scope, name, next);
        } else {
          path.scope.registerDeclaration(decl);
        }
      }
    }
  } else {
    path.unshiftContainer('body', [t.expressionStatement(expression)]);
  }
}

export function generateExternalImport(
  bundle: NamedBundle,
  external: ExternalModule,
  path: NodePath<Program>,
) {
  let {scope} = path;
  let {source, specifiers, isCommonJS} = external;

  let properties: Array<ObjectProperty> = [];
  let categories = new Set();
  for (let [imported, symbol] of specifiers) {
    if (imported === '*') {
      categories.add('namespace');
    } else if (imported === 'default') {
      categories.add('default');
    } else {
      categories.add('named');
      properties.push(
        t.objectProperty(
          t.identifier(imported),
          t.identifier(symbol),
          false,
          symbol === imported,
        ),
      );
    }
  }

  let specifiersWildcard = specifiers.get('*');
  let specifiersDefault = specifiers.get('default');

  let statements: Array<VariableDeclaration | ExpressionStatement> = [];
  // Attempt to combine require calls as much as possible. Namespace, default, and named specifiers
  // cannot be combined, so in the case where we have more than one type, assign the require() result
  // to a variable first and then create additional variables for each specifier based on that.
  // Otherwise, if just one category is imported, just assign and require all at once.
  if (categories.size > 1) {
    let name = scope.generateUid(source);
    statements.push(
      ASSIGN_TEMPLATE({
        SPECIFIERS: t.identifier(name),
        MODULE: REQUIRE_TEMPLATE({
          BUNDLE: t.stringLiteral(source),
        }),
      }),
    );

    if (specifiersWildcard) {
      let value = t.identifier(name);
      if (!isCommonJS) {
        value = NAMESPACE_TEMPLATE({
          NAMESPACE: t.objectExpression([]),
          MODULE: value,
        });
      }

      statements.push(
        ASSIGN_TEMPLATE({
          SPECIFIERS: t.identifier(specifiersWildcard),
          MODULE: value,
        }),
      );
    }

    if (specifiersDefault) {
      statements.push(
        ASSIGN_TEMPLATE({
          SPECIFIERS: t.identifier(specifiersDefault),
          MODULE: INTEROP_TEMPLATE({
            MODULE: t.identifier(name),
          }),
        }),
      );
    }

    if (properties.length > 0) {
      statements.push(
        ...generateDestructuringAssignment(
          bundle.env,
          properties,
          t.identifier(name),
          scope,
        ),
      );
    }
  } else if (specifiersDefault) {
    statements.push(
      ASSIGN_TEMPLATE({
        SPECIFIERS: t.identifier(specifiersDefault),
        MODULE: INTEROP_TEMPLATE({
          MODULE: REQUIRE_TEMPLATE({
            BUNDLE: t.stringLiteral(source),
          }),
        }),
      }),
    );
  } else if (specifiersWildcard) {
    let require = REQUIRE_TEMPLATE({
      BUNDLE: t.stringLiteral(source),
    });

    if (!isCommonJS) {
      require = NAMESPACE_TEMPLATE({
        NAMESPACE: t.objectExpression([]),
        MODULE: require,
      });
    }

    statements.push(
      ASSIGN_TEMPLATE({
        SPECIFIERS: t.identifier(specifiersWildcard),
        MODULE: require,
      }),
    );
  } else if (properties.length > 0) {
    statements.push(
      ...generateDestructuringAssignment(
        bundle.env,
        properties,
        REQUIRE_TEMPLATE({
          BUNDLE: t.stringLiteral(source),
        }),
        scope,
      ),
    );
  } else {
    statements.push(
      t.expressionStatement(
        REQUIRE_TEMPLATE({
          BUNDLE: t.stringLiteral(source),
        }),
      ),
    );
  }

  let decls: $ReadOnlyArray<
    NodePath<ExpressionStatement | VariableDeclaration>,
  > = path.unshiftContainer('body', statements);
  for (let decl of decls) {
    if (isVariableDeclaration(decl.node)) {
      let declarator = decl.get<NodePath<VariableDeclarator>>('declarations.0');
      for (let [name] of (Object.entries(
        decl.getBindingIdentifierPaths(),
      ): Array<[string, any]>)) {
        if (path.scope.hasOwnBinding(name)) {
          removeReplaceBinding(path.scope, name, declarator);
        } else {
          // $FlowFixMe
          path.scope.registerBinding(decl.node.kind, declarator);
        }
      }

      if (isCallExpression(declarator.node.init)) {
        if (!isIdentifier(declarator.node.init.callee, {name: 'require'})) {
          // $parcel$exportWildcard or $parcel$interopDefault
          let id = declarator.get<NodePath<Identifier>>('init.callee');
          let {name} = id.node;
          nullthrows(path.scope.getBinding(name)).reference(id);
          for (let arg of declarator.get<$ReadOnlyArray<NodePath<Expression>>>(
            'init.arguments',
          )) {
            if (isIdentifier(arg.node)) {
              // $FlowFixMe
              nullthrows(path.scope.getBinding(arg.node.name)).reference(arg);
            }
          }
        }
      } else if (isIdentifier(declarator.node.init)) {
        // a temporary variable for the transpiled destructuring assigment
        nullthrows(path.scope.getBinding(declarator.node.init.name)).reference(
          declarator.get<NodePath<Identifier>>('init'),
        );
      } else if (
        isMemberExpression(declarator.node.init) &&
        isIdentifier(declarator.node.init.object)
      ) {
        // (a temporary variable for the transpiled destructuring assigment).symbol
        nullthrows(
          path.scope.getBinding(declarator.node.init.object.name),
        ).reference(declarator.get<NodePath<Identifier>>('init.object'));
      }
    }
  }
}

export function generateExports(
  bundleGraph: BundleGraph<NamedBundle>,
  bundle: NamedBundle,
  referencedAssets: Set<Asset>,
  path: NodePath<Program>,
  replacements: Map<CodeSymbol, CodeSymbol>,
  options: PluginOptions,
) {
  let exported = new Set<CodeSymbol>();
  let statements: Array<ExpressionStatement> = [];

  for (let asset of referencedAssets) {
    let id = getIdentifier(asset, 'init');
    exported.add(id.name);
    statements.push(
      EXPORT_TEMPLATE({
        NAME: id,
        IDENTIFIER: id,
      }),
    );
  }

  let entry = bundle.getMainEntry();
  if (entry) {
    if (entry.meta.isCommonJS) {
      let exportsId = assertString(entry.meta.exportsIdentifier);

      let binding = path.scope.getBinding(exportsId);
      if (binding) {
        // If the exports object is constant, then we can just remove it and rename the
        // references to the builtin CommonJS exports object. Otherwise, assign to module.exports.
        invariant(isVariableDeclarator(binding.path.node));
        let init = binding.path.node.init;
        let isEmptyObject =
          init && isObjectExpression(init) && init.properties.length === 0;
        if (binding.constant && isEmptyObject) {
          for (let path of binding.referencePaths) {
            // This is never a ExportNamedDeclaration
            invariant(isIdentifier(path.node));
            path.node.name = 'exports';
          }

          binding.path.remove();
          exported.add('exports');
        } else {
          exported.add(exportsId);
          statements.push(
            MODULE_EXPORTS_TEMPLATE({
              IDENTIFIER: t.identifier(exportsId),
            }),
          );
        }
      }
    } else {
      for (let {
        exportAs,
        exportSymbol,
        symbol,
        asset,
        loc,
      } of bundleGraph.getExportedSymbols(entry)) {
        if (symbol != null) {
          let hasReplacement = replacements.get(symbol);
          symbol = hasReplacement ?? symbol;

          // If there is an existing binding with the exported name (e.g. an import),
          // rename it so we can use the name for the export instead.
          if (path.scope.hasBinding(exportAs) && exportAs !== symbol) {
            rename(path.scope, exportAs, path.scope.generateUid(exportAs));
          }

          let binding = nullthrows(path.scope.getBinding(symbol));
          if (!hasReplacement) {
            let id = !t.isValidIdentifier(exportAs)
              ? path.scope.generateUid(exportAs)
              : exportAs;
            // rename only once, avoid having to update `replacements` transitively
            rename(path.scope, symbol, id);
            replacements.set(symbol, id);
            symbol = id;
          }

          let [stmt] = binding.path.getStatementParent().insertAfter(
            EXPORT_TEMPLATE({
              NAME: t.identifier(exportAs),
              IDENTIFIER: t.identifier(symbol),
            }),
          );
          binding.reference(stmt.get<NodePath<Identifier>>('expression.right'));

          // Exports other than the default export are live bindings. Insert an assignment
          // after each constant violation so this remains true.
          if (exportAs !== 'default') {
            for (let path of binding.constantViolations) {
              let [stmt] = path.insertAfter(
                EXPORT_TEMPLATE({
                  NAME: t.identifier(exportAs),
                  IDENTIFIER: t.identifier(symbol),
                }),
              );
              binding.reference(
                stmt.get<NodePath<Identifier>>('expression.right'),
              );
            }
          }
        } else if (symbol === null) {
          // TODO `meta.exportsIdentifier[exportSymbol]` should be exported
          let relativePath = relative(options.projectRoot, asset.filePath);
          throw getThrowableDiagnosticForNode(
            `${relativePath} couldn't be statically analyzed when importing '${exportSymbol}'`,
            entry.filePath,
            loc,
          );
        } else {
          // Reexport that couldn't be resolved
          let relativePath = relative(options.projectRoot, asset.filePath);
          throw getThrowableDiagnosticForNode(
            `${relativePath} does not export '${exportSymbol}'`,
            entry.filePath,
            loc,
          );
        }
      }
    }
  }

  let stmts = path.pushContainer('body', statements);
  for (let stmt of stmts) {
    let id = stmt.get<NodePath<Identifier>>('expression.right');
    nullthrows(path.scope.getBinding(id.node.name)).reference(id);
  }

  return exported;
}<|MERGE_RESOLUTION|>--- conflicted
+++ resolved
@@ -5,11 +5,7 @@
   BundleGraph,
   CodeSymbol,
   PluginOptions,
-<<<<<<< HEAD
-=======
   NamedBundle,
-  Symbol,
->>>>>>> d33fcd9c
 } from '@parcel/types';
 import type {
   Expression,
