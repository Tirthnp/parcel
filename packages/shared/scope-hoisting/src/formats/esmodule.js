--- conflicted
+++ resolved
@@ -4,11 +4,8 @@
   Asset,
   Bundle,
   BundleGraph,
-<<<<<<< HEAD
   CodeSymbol,
-=======
   NamedBundle,
->>>>>>> d33fcd9c
   PluginOptions,
 } from '@parcel/types';
 import type {NodePath} from '@babel/traverse';
