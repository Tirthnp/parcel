// @flow strict-local
// flowlint unsafe-getters-setters:off

import type SourceMap from '@parcel/source-map';
import type {Readable} from 'stream';
import type {FileSystem} from '@parcel/fs';

import type {
  Asset as IAsset,
  AST,
  ASTGenerator,
  ConfigResult,
  Dependency as IDependency,
  DependencyOptions,
  Environment as IEnvironment,
  EnvironmentOpts,
  File,
  FilePath,
  Meta,
  MutableAsset as IMutableAsset,
  PackageJSON,
  Stats,
<<<<<<< HEAD
  CodeSymbol,
=======
  MutableSymbols as IMutableSymbols,
  Symbols as ISymbols,
>>>>>>> d33fcd9c
} from '@parcel/types';
import type {Asset as AssetValue, ParcelOptions} from '../types';

import nullthrows from 'nullthrows';
import Environment from './Environment';
import Dependency from './Dependency';
import {Symbols, MutableAssetSymbols} from './Symbols';
import UncommittedAsset from '../UncommittedAsset';
import CommittedAsset from '../CommittedAsset';
import {createEnvironment} from '../Environment';

const inspect = Symbol.for('nodejs.util.inspect.custom');

const assetValueToAsset: WeakMap<AssetValue, Asset> = new WeakMap();
const assetValueToMutableAsset: WeakMap<
  AssetValue,
  MutableAsset,
> = new WeakMap();

const _assetToAssetValue: WeakMap<
  IAsset | IMutableAsset | BaseAsset,
  AssetValue,
> = new WeakMap();

const _mutableAssetToUncommittedAsset: WeakMap<
  IMutableAsset,
  UncommittedAsset,
> = new WeakMap();

export function assetToAssetValue(asset: IAsset | IMutableAsset): AssetValue {
  return nullthrows(_assetToAssetValue.get(asset));
}

export function mutableAssetToUncommittedAsset(
  mutableAsset: IMutableAsset,
): UncommittedAsset {
  return nullthrows(_mutableAssetToUncommittedAsset.get(mutableAsset));
}

export function assetFromValue(value: AssetValue, options: ParcelOptions) {
  return new Asset(
    value.committed
      ? new CommittedAsset(value, options)
      : new UncommittedAsset({
          value,
          options,
        }),
  );
}

class BaseAsset {
  #asset; // CommittedAsset | UncommittedAsset

  constructor(asset: CommittedAsset | UncommittedAsset) {
    this.#asset = asset;
    _assetToAssetValue.set(this, asset.value);
  }

  // $FlowFixMe
  [inspect]() {
    return `Asset(${this.filePath})`;
  }

  get id(): string {
    return this.#asset.value.id;
  }

  get type(): string {
    return this.#asset.value.type;
  }

  get env(): IEnvironment {
    return new Environment(this.#asset.value.env);
  }

  get fs(): FileSystem {
    return this.#asset.options.inputFS;
  }

  get filePath(): FilePath {
    return this.#asset.value.filePath;
  }

  get meta(): Meta {
    return this.#asset.value.meta;
  }

  get isIsolated(): boolean {
    return this.#asset.value.isIsolated;
  }

  get isInline(): boolean {
    return this.#asset.value.isInline;
  }

  get isSplittable(): ?boolean {
    return this.#asset.value.isSplittable;
  }

  get isSource(): boolean {
    return this.#asset.value.isSource;
  }

  get sideEffects(): boolean {
    return this.#asset.value.sideEffects;
  }

<<<<<<< HEAD
  get symbols(): Map<CodeSymbol, CodeSymbol> {
    return this.#asset.value.symbols;
=======
  get symbols(): ISymbols {
    return new Symbols(this.#asset.value);
>>>>>>> d33fcd9c
  }

  get uniqueKey(): ?string {
    return this.#asset.value.uniqueKey;
  }

  get astGenerator(): ?ASTGenerator {
    return this.#asset.value.astGenerator;
  }

  getConfig(
    filePaths: Array<FilePath>,
    options: ?{|
      packageKey?: string,
      parse?: boolean,
    |},
  ): Promise<ConfigResult | null> {
    return this.#asset.getConfig(filePaths, options);
  }

  getIncludedFiles(): $ReadOnlyArray<File> {
    return this.#asset.getIncludedFiles();
  }

  getDependencies(): $ReadOnlyArray<IDependency> {
    return this.#asset.getDependencies().map(dep => new Dependency(dep));
  }

  getPackage(): Promise<PackageJSON | null> {
    return this.#asset.getPackage();
  }

  getCode(): Promise<string> {
    return this.#asset.getCode();
  }

  getBuffer(): Promise<Buffer> {
    return this.#asset.getBuffer();
  }

  getStream(): Readable {
    return this.#asset.getStream();
  }

  getMap(): Promise<?SourceMap> {
    return this.#asset.getMap();
  }

  getAST(): Promise<?AST> {
    return this.#asset.getAST();
  }

  getMapBuffer(): Promise<?Buffer> {
    return this.#asset.getMapBuffer();
  }
}

export class Asset extends BaseAsset implements IAsset {
  #asset; // InternalAsset

  constructor(asset: CommittedAsset | UncommittedAsset) {
    let existing = assetValueToAsset.get(asset.value);
    if (existing != null) {
      return existing;
    }

    super(asset);
    this.#asset = asset;
    assetValueToAsset.set(asset.value, this);
  }

  get stats(): Stats {
    return this.#asset.value.stats;
  }
}

export class MutableAsset extends BaseAsset implements IMutableAsset {
  #asset; // InternalAsset

  constructor(asset: UncommittedAsset) {
    let existing = assetValueToMutableAsset.get(asset.value);
    if (existing != null) {
      return existing;
    }

    super(asset);
    this.#asset = asset;
    assetValueToMutableAsset.set(asset.value, this);
    _mutableAssetToUncommittedAsset.set(this, asset);
  }

  setMap(map: ?SourceMap): void {
    this.#asset.setMap(map);
  }

  get type(): string {
    return this.#asset.value.type;
  }

  set type(type: string): void {
    this.#asset.value.type = type;
  }

  get isIsolated(): boolean {
    return this.#asset.value.isIsolated;
  }

  set isIsolated(isIsolated: boolean): void {
    this.#asset.value.isIsolated = isIsolated;
  }

  get isInline(): boolean {
    return this.#asset.value.isInline;
  }

  set isInline(isInline: boolean): void {
    this.#asset.value.isInline = isInline;
  }

  get isSplittable(): ?boolean {
    return this.#asset.value.isSplittable;
  }

  set isSplittable(isSplittable: ?boolean): void {
    this.#asset.value.isSplittable = isSplittable;
  }

  get symbols(): IMutableSymbols {
    return new MutableAssetSymbols(this.#asset.value);
  }

  addDependency(dep: DependencyOptions): string {
    return this.#asset.addDependency(dep);
  }

  addIncludedFile(file: File): void {
    this.#asset.addIncludedFile(file);
  }

  isASTDirty(): boolean {
    return this.#asset.isASTDirty;
  }

  setBuffer(buffer: Buffer): void {
    this.#asset.setBuffer(buffer);
  }

  setCode(code: string): void {
    this.#asset.setCode(code);
  }

  setStream(stream: Readable): void {
    this.#asset.setStream(stream);
  }

  setAST(ast: AST): void {
    return this.#asset.setAST(ast);
  }

  addURLDependency(url: string, opts: $Shape<DependencyOptions>): string {
    return this.addDependency({
      moduleSpecifier: url,
      isURL: true,
      isAsync: true, // The browser has native loaders for url dependencies
      ...opts,
    });
  }

  setEnvironment(env: EnvironmentOpts): void {
    this.#asset.value.env = createEnvironment(env);
  }
}<|MERGE_RESOLUTION|>--- conflicted
+++ resolved
@@ -18,14 +18,10 @@
   FilePath,
   Meta,
   MutableAsset as IMutableAsset,
+  MutableCodeSymbols as IMutableCodeSymbols,
   PackageJSON,
   Stats,
-<<<<<<< HEAD
-  CodeSymbol,
-=======
-  MutableSymbols as IMutableSymbols,
-  Symbols as ISymbols,
->>>>>>> d33fcd9c
+  CodeSymbols as ICodeSymbols,
 } from '@parcel/types';
 import type {Asset as AssetValue, ParcelOptions} from '../types';
 
@@ -133,13 +129,8 @@
     return this.#asset.value.sideEffects;
   }
 
-<<<<<<< HEAD
-  get symbols(): Map<CodeSymbol, CodeSymbol> {
-    return this.#asset.value.symbols;
-=======
-  get symbols(): ISymbols {
+  get symbols(): ICodeSymbols {
     return new Symbols(this.#asset.value);
->>>>>>> d33fcd9c
   }
 
   get uniqueKey(): ?string {
@@ -267,7 +258,7 @@
     this.#asset.value.isSplittable = isSplittable;
   }
 
-  get symbols(): IMutableSymbols {
+  get symbols(): IMutableCodeSymbols {
     return new MutableAssetSymbols(this.#asset.value);
   }
 
