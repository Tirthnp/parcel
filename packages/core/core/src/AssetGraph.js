--- conflicted
+++ resolved
@@ -17,14 +17,10 @@
   Target,
   TransformerRequest
 } from '@parcel/types';
-<<<<<<< HEAD
-import md5 from '@parcel/utils/lib/md5';
-=======
 
 import invariant from 'assert';
 import Graph from './Graph';
 import {md5FromString} from '@parcel/utils/src/md5';
->>>>>>> d422d5a1
 import Dependency from './Dependency';
 
 export const nodeFromRootDir = (rootDir: string) => ({
