const assert = require('assert');
const fs = require('@parcel/fs');
const path = require('path');
<<<<<<< HEAD
const {
  bundler,
  run,
  rimraf,
  ncp,
  prepareBrowserContext
} = require('@parcel/test-utils');
const vm = require('vm');
=======
const {bundler, bundle, rimraf, ncp, run} = require('./utils');
>>>>>>> aa462f6a
const {sleep} = require('@parcel/test-utils');
const WebSocket = require('ws');
const json5 = require('json5');
const sinon = require('sinon');
const getPort = require('get-port');

describe('hmr', function() {
  let stub;
  beforeEach(async function() {
    stub = sinon.stub(console, 'clear');
    await rimraf(path.join(__dirname, '/input'));
  });

  afterEach(async function() {
    stub.restore();
  });

  async function nextWSMessage(ws) {
    return json5.parse(
      await new Promise(resolve => ws.once('message', resolve))
    );
  }

  async function closeSocket(ws) {
    ws.close();
    await new Promise(resolve => (ws.onclose = resolve));
  }

  // TODO: Figure out how to run all tests, instead of one at a time
  it('should emit an HMR update for the file that changed', async function() {
    await ncp(
      path.join(__dirname, '/integration/commonjs'),
      path.join(__dirname, '/input')
    );

    let port = await getPort();
    let b = bundler(path.join(__dirname, '/input/index.js'), {
      hot: {
        https: false,
        port,
        host: 'localhost'
      },
      watch: true
    });

    await b.run();

    // let ws = new WebSocket('ws://localhost:' + port);

    await sleep(100);
    fs.writeFile(
      path.join(__dirname, '/input/local.js'),
      'exports.a = 5;\nexports.b = 5;'
    );

    /*let message = await nextWSMessage(ws);

    assert.equal(message.type, 'update');

    // Figure out why output doesn't change...
    // let localAsset = message.assets.find(asset => asset.output === 'exports.a = 5;\nexports.b = 5;');
    // assert(!!localAsset);

    // TODO: Get real diffs from assetgraph
    // assert.equal(message.assets.length, 2);

    await closeSocket(ws);*/
  });

  it.skip('should emit an HMR update for all new dependencies along with the changed file', async function() {
    await ncp(
      path.join(__dirname, '/integration/commonjs'),
      path.join(__dirname, '/input')
    );

    let port = await getPort();
    let b = bundler(path.join(__dirname, '/input/index.js'), {
      hot: {
        https: false,
        port,
        host: 'localhost'
      },
      watch: true
    });

    await b.run();

    let ws = new WebSocket('ws://localhost:' + port);

    await sleep(100);
    fs.writeFile(
      path.join(__dirname, '/input/local.js'),
      'require("fs"); exports.a = 5; exports.b = 5;'
    );

    let message = await nextWSMessage(ws);

    assert.equal(message.type, 'update');

    // assert.equal(message.assets.length, 2);

    await closeSocket(ws);
  });

  it.skip('should emit an HMR error on bundle failure', async function() {
    await ncp(
      path.join(__dirname, '/integration/commonjs'),
      path.join(__dirname, '/input')
    );

    let port = await getPort();
    let b = bundler(path.join(__dirname, '/input/index.js'), {
      hot: {
        https: false,
        port,
        host: 'localhost'
      },
      watch: true
    });

    await b.run();

    let ws = new WebSocket('ws://localhost:' + port);

    await sleep(100);
    fs.writeFile(
      path.join(__dirname, '/input/local.js'),
      'require("fs"; exports.a = 5; exports.b = 5;'
    );

    let message = await nextWSMessage(ws);

    assert.equal(message.type, 'error');

    // TODO: Figure out how to let HMRReporter use the proper errors
    /*assert.equal(
      message.error.message,
      `${path.join(
        __dirname,
        '/input/local.js'
      )}:1:12: Unexpected token, expected "," (1:12)`
    );

    assert.equal(
      message.error.stack,
      '> 1 | require("fs"; exports.a = 5; exports.b = 5;\n    |            ^'
    );*/

    await closeSocket(ws);
  });

  it.skip('should emit an HMR error to new connections after a bundle failure', async function() {
    await ncp(
      path.join(__dirname, '/integration/commonjs'),
      path.join(__dirname, '/input')
    );

    let port = await getPort();
    let b = bundler(path.join(__dirname, '/input/index.js'), {
      hot: {
        https: false,
        port,
        host: 'localhost'
      },
      watch: true
    });

    await b.run();
    await sleep(100);
    fs.writeFile(
      path.join(__dirname, '/input/local.js'),
      'require("fs"; exports.a = 5; exports.b = 5;'
    );

    let ws = new WebSocket('ws://localhost:' + port);
    let message = await nextWSMessage(ws);

    assert.equal(message.type, 'error');

    await closeSocket(ws);
  });

  it.skip('should emit an HMR update after error has been resolved', async function() {
    await ncp(
      path.join(__dirname, '/integration/commonjs'),
      path.join(__dirname, '/input')
    );

    let port = await getPort();
    let b = bundler(path.join(__dirname, '/input/index.js'), {
      hot: {
        https: false,
        port,
        host: 'localhost'
      },
      watch: true
    });

    await b.run();

    let ws = new WebSocket('ws://localhost:' + port);

    await sleep(100);
    fs.writeFile(
      path.join(__dirname, '/input/local.js'),
      'require("fs"; exports.a = 5; exports.b = 5;'
    );

    let message = await nextWSMessage(ws);

    assert.equal(message.type, 'error');

    await sleep(100);
    fs.writeFile(
      path.join(__dirname, '/input/local.js'),
      'require("fs"); exports.a = 5; exports.b = 5;'
    );

    message = await nextWSMessage(ws);

    assert.equal(message.type, 'update');

    await closeSocket(ws);
  });

<<<<<<< HEAD
  it('should work with circular dependencies', async function() {
    await ncp(
      path.join(__dirname, '/integration/hmr-circular'),
      path.join(__dirname, '/input')
    );

    b = bundler(path.join(__dirname, '/input/index.js'), {
      watch: true,
      hmr: true
    });
    let bundle = await b.bundle();
    let outputs = [];

    await run(bundle, {
      output(o) {
        outputs.push(o);
      }
    });

    assert.deepEqual(outputs, [3]);

    await sleep(100);
    fs.writeFile(
      path.join(__dirname, '/input/local.js'),
      "var other = require('./index.js'); exports.a = 5; exports.b = 5;"
    );

    await nextEvent(b, 'bundled');
    assert.deepEqual(outputs, [3, 10]);
  });

  it('should accept HMR updates in the runtime after an initial error', async function() {
    await fs.mkdirp(path.join(__dirname, '/input'));
    fs.writeFile(
      path.join(__dirname, '/input/index.js'),
      'module.hot.accept();throw new Error("Something");\noutput(123);'
    );

    b = bundler(path.join(__dirname, '/input/index.js'), {
      watch: true,
      hmr: true
    });
    let bundle = await b.bundle();

    let outputs = [];
    let errors = [];

    var ctx = prepareBrowserContext(bundle, {
      output(o) {
        outputs.push(o);
      },
      error(e) {
        errors.push(e);
      }
    });
    vm.createContext(ctx);
    vm.runInContext(
      `try {
        ${(await fs.readFile(bundle.name)).toString()}
      } catch(e) {
        error(e);
      }`,
      ctx
    );

    assert.deepEqual(outputs, []);
    assert.equal(errors.length, 1);
    assert.equal(errors[0].message, 'Something');

    await sleep(100);
    fs.writeFile(path.join(__dirname, '/input/index.js'), 'output(123);');

    await nextEvent(b, 'bundled');
    assert.deepEqual(outputs, [123]);
    assert.equal(errors.length, 1);
  });

  it('should call dispose and accept callbacks', async function() {
=======
  it.skip('should call dispose and accept callbacks', async function() {
>>>>>>> aa462f6a
    await ncp(
      path.join(__dirname, '/integration/hmr-callbacks'),
      path.join(__dirname, '/input')
    );

    let port = await getPort();
    let b = await bundle(path.join(__dirname, '/input/index.js'), {
      hot: {
        https: false,
        port,
        host: 'localhost'
      },
      env: {
        HMR_HOSTNAME: 'localhost',
        HMR_PORT: port
      },
      watch: true
    });

    let outputs = [];
    let moduleId = '';

    await run(b, {
      reportModuleId(id) {
        moduleId = id;
      },
      output(o) {
        outputs.push(o);
      }
    });

    assert.deepEqual(outputs, [3]);

    let ws = new WebSocket('ws://localhost:' + port);

    await sleep(50);
    fs.writeFile(
      path.join(__dirname, '/input/local.js'),
      'exports.a = 5; exports.b = 5;'
    );

    await nextWSMessage(ws);
    await sleep(50);

    assert.notEqual(moduleId, undefined);
    assert.deepEqual(outputs, [
      3,
      'dispose-' + moduleId,
      10,
      'accept-' + moduleId
    ]);
  });

  // TODO: Get this to work...
  it.skip('should work across bundles', async function() {
    await ncp(
      path.join(__dirname, '/integration/hmr-dynamic'),
      path.join(__dirname, '/input')
    );

    let port = await getPort();
    let b = await bundle(path.join(__dirname, '/input/index.js'), {
      hot: {
        https: false,
        port,
        host: 'localhost'
      },
      env: {
        HMR_HOSTNAME: 'localhost',
        HMR_PORT: port
      },
      watch: true
    });

    let outputs = [];

    await run(b, {
      output(o) {
        outputs.push(o);
      }
    });

    await sleep(50);
    assert.deepEqual(outputs, [3]);

    let ws = new WebSocket('ws://localhost:' + port);

    await sleep(50);
    fs.writeFile(
      path.join(__dirname, '/input/local.js'),
      'exports.a = 5; exports.b = 5;'
    );

    await nextWSMessage(ws);
    await sleep(50);

    assert.deepEqual(outputs, [3, 10]);
  });

<<<<<<< HEAD
  it('should bubble up HMR events to a page reload', async function() {
    await ncp(
      path.join(__dirname, '/integration/hmr-reload'),
      path.join(__dirname, '/input')
    );

    b = bundler(path.join(__dirname, '/input/index.js'), {
      watch: true,
      hmr: true
    });
    let bundle = await b.bundle();

    let outputs = [];
    let ctx = await run(
      bundle,
      {
        output(o) {
          outputs.push(o);
        }
      },
      {require: false}
    );
    let spy = sinon.spy(ctx.location, 'reload');

    await sleep(50);
    assert.deepEqual(outputs, [3]);
    assert(spy.notCalled);

    await sleep(100);
    fs.writeFile(
      path.join(__dirname, '/input/local.js'),
      'exports.a = 5; exports.b = 5;'
    );

    await nextEvent(b, 'bundled');
    assert.deepEqual(outputs, [3]);
    assert(spy.calledOnce);
  });

  it('should trigger a page reload when a new bundle is created', async function() {
    await ncp(
      path.join(__dirname, '/integration/hmr-new-bundle'),
      path.join(__dirname, '/input')
    );

    b = bundler(path.join(__dirname, '/input/index.html'), {
      watch: true,
      hmr: true
    });
    let bundle = await b.bundle();

    let ctx = await run([...bundle.childBundles][0], {}, {require: false});
    let spy = sinon.spy(ctx.location, 'reload');

    await sleep(50);
    assert(spy.notCalled);

    await sleep(100);
    fs.writeFile(
      path.join(__dirname, '/input/index.js'),
      'import "./index.css"'
    );

    await nextEvent(b, 'bundled');
    assert(spy.calledOnce);

    let contents = await fs.readFile(
      path.join(__dirname, '/dist/index.html'),
      'utf8'
    );
    assert(contents.includes('.css'));
  });

  it('should log emitted errors and show an error overlay', async function() {
=======
  it.skip('should log emitted errors and show an error overlay', async function() {
>>>>>>> aa462f6a
    await ncp(
      path.join(__dirname, '/integration/commonjs'),
      path.join(__dirname, '/input')
    );

    let port = await getPort();
    let b = await bundle(path.join(__dirname, '/input/index.js'), {
      hot: {
        https: false,
        port,
        host: 'localhost'
      },
      env: {
        HMR_HOSTNAME: 'localhost',
        HMR_PORT: port
      },
      watch: true
    });

    let logs = [];
    let ctx = await run(
      b,
      {
        console: {
          error(msg) {
            logs.push(msg);
          },
          log() {},
          clear() {}
        }
      },
      {require: false}
    );

    let spy = sinon.spy(ctx.document.body, 'appendChild');
    let ws = new WebSocket('ws://localhost:' + port);

    await sleep(50);
    fs.writeFile(
      path.join(__dirname, '/input/local.js'),
      'require("fs"; exports.a = 5; exports.b = 5;'
    );

    await nextWSMessage(ws);
    await sleep(50);

    assert.equal(logs.length, 1);
    assert(logs[0].trim().startsWith('[parcel] 🚨'));
    assert(spy.calledOnce);
  });

  it.skip('should log when errors resolve', async function() {
    await ncp(
      path.join(__dirname, '/integration/commonjs'),
      path.join(__dirname, '/input')
    );

    let port = await getPort();
    let b = await bundle(path.join(__dirname, '/input/index.js'), {
      hot: {
        https: false,
        port,
        host: 'localhost'
      },
      env: {
        HMR_HOSTNAME: 'localhost',
        HMR_PORT: port
      },
      watch: true
    });

    let logs = [];
    let ctx = await run(
      b,
      {
        console: {
          error(msg) {
            logs.push(msg);
          },
          log(msg) {
            logs.push(msg);
          },
          clear() {}
        },
        location: {hostname: 'localhost', reload: function() {}}
      },
      {require: false}
    );

    let appendSpy = sinon.spy(ctx.document.body, 'appendChild');
    let removeSpy = sinon.spy(ctx.document.getElementById('tmp'), 'remove');
    let ws = new WebSocket('ws://localhost:' + port);

    await sleep(50);
    fs.writeFile(
      path.join(__dirname, '/input/local.js'),
      'require("fs"; exports.a = 5; exports.b = 5;'
    );

    await nextWSMessage(ws);
    await sleep(50);

    assert(appendSpy.called);

    await sleep(50);
    fs.writeFile(
      path.join(__dirname, '/input/local.js'),
      'require("fs"); exports.a = 5; exports.b = 5;'
    );
    await nextWSMessage(ws);
    await sleep(50);

    assert(removeSpy.called);

    // assert.equal(logs.length, 2);
    assert(logs[0].trim().startsWith('[parcel] 🚨'));
    assert(logs[1].trim().startsWith('[parcel] ✨'));
  });

  it.skip('should make a secure connection', async function() {
    await ncp(
      path.join(__dirname, '/integration/commonjs'),
      path.join(__dirname, '/input')
    );

    let port = await getPort();
    let b = bundler(path.join(__dirname, '/input/index.js'), {
      hot: {
        https: true,
        port,
        host: 'localhost'
      },
      watch: true
    });

    await b.run();

    let ws = new WebSocket('wss://localhost:' + port, {
      rejectUnauthorized: false
    });

    await sleep(100);
    fs.writeFile(
      path.join(__dirname, '/input/local.js'),
      'exports.a = 5;\nexports.b = 5;'
    );

    let message = await nextWSMessage(ws);

    assert.equal(message.type, 'update');

    // TODO: Update this...
    /*assert.equal(message.assets.length, 1);
    assert.equal(message.assets[0].generated.js, 'exports.a = 5;\nexports.b = 5;');
    assert.deepEqual(message.assets[0].deps, {});*/

    await closeSocket(ws);
  });

  it.skip('should make a secure connection with custom certificate', async function() {
    await ncp(
      path.join(__dirname, '/integration/commonjs'),
      path.join(__dirname, '/input')
    );

    let port = await getPort();
    let b = bundler(path.join(__dirname, '/input/index.js'), {
      hot: {
        https: {
          key: path.join(__dirname, '/integration/https/private.pem'),
          cert: path.join(__dirname, '/integration/https/primary.crt')
        },
        port,
        host: 'localhost'
      },
      watch: true
    });

    await b.run();

    let ws = new WebSocket('wss://localhost:' + port, {
      rejectUnauthorized: false
    });

    await sleep(100);
    fs.writeFile(
      path.join(__dirname, '/input/local.js'),
      'exports.a = 5;\nexports.b = 5;'
    );

    let message = await nextWSMessage(ws);

    assert.equal(message.type, 'update');

    // TODO: Update this...
    /*assert.equal(message.assets.length, 1);
    assert.equal(message.assets[0].generated.js, 'exports.a = 5;\nexports.b = 5;');
    assert.deepEqual(message.assets[0].deps, {});*/

    await closeSocket(ws);
  });

  // Elm is not part of Parcel 2 yet
  it.skip('should watch new dependencies that cause errors', async function() {
    await ncp(
      path.join(__dirname, '/integration/elm-dep-error'),
      path.join(__dirname, '/input')
    );

    let port = await getPort();
    let b = bundler(path.join(__dirname, '/input/index.js'), {
      hot: {
        https: false,
        port,
        host: 'localhost'
      },
      watch: true
    });

    await b.run();

    let ws = new WebSocket('ws://localhost:' + b.options.hmrPort);

    await nextWSMessage(ws);

    await sleep(100);
    fs.writeFile(
      path.join(__dirname, '/input/src/Main.elm'),
      `
module Main exposing (main)

import BrokenDep
import Html

main =
    Html.text "Hello, world!"
    `
    );

    let message = await nextWSMessage(ws);
    assert.equal(message.type, 'error');

    await sleep(100);
    fs.writeFile(
      path.join(__dirname, '/input/src/BrokenDep.elm'),
      `
module BrokenDep exposing (anError)


anError : String
anError =
    "fixed"
      `
    );

    message = await nextWSMessage(ws);
    assert.equal(message.type, 'error-resolved');

    await closeSocket(ws);
  });
});<|MERGE_RESOLUTION|>--- conflicted
+++ resolved
@@ -1,8 +1,8 @@
 const assert = require('assert');
 const fs = require('@parcel/fs');
 const path = require('path');
-<<<<<<< HEAD
 const {
+  bundle,
   bundler,
   run,
   rimraf,
@@ -10,9 +10,6 @@
   prepareBrowserContext
 } = require('@parcel/test-utils');
 const vm = require('vm');
-=======
-const {bundler, bundle, rimraf, ncp, run} = require('./utils');
->>>>>>> aa462f6a
 const {sleep} = require('@parcel/test-utils');
 const WebSocket = require('ws');
 const json5 = require('json5');
@@ -42,7 +39,7 @@
   }
 
   // TODO: Figure out how to run all tests, instead of one at a time
-  it('should emit an HMR update for the file that changed', async function() {
+  it.skip('should emit an HMR update for the file that changed', async function() {
     await ncp(
       path.join(__dirname, '/integration/commonjs'),
       path.join(__dirname, '/input')
@@ -238,14 +235,13 @@
     await closeSocket(ws);
   });
 
-<<<<<<< HEAD
-  it('should work with circular dependencies', async function() {
+  it.skip('should work with circular dependencies', async function() {
     await ncp(
       path.join(__dirname, '/integration/hmr-circular'),
       path.join(__dirname, '/input')
     );
 
-    b = bundler(path.join(__dirname, '/input/index.js'), {
+    let b = bundler(path.join(__dirname, '/input/index.js'), {
       watch: true,
       hmr: true
     });
@@ -270,14 +266,14 @@
     assert.deepEqual(outputs, [3, 10]);
   });
 
-  it('should accept HMR updates in the runtime after an initial error', async function() {
+  it.skip('should accept HMR updates in the runtime after an initial error', async function() {
     await fs.mkdirp(path.join(__dirname, '/input'));
     fs.writeFile(
       path.join(__dirname, '/input/index.js'),
       'module.hot.accept();throw new Error("Something");\noutput(123);'
     );
 
-    b = bundler(path.join(__dirname, '/input/index.js'), {
+    let b = bundler(path.join(__dirname, '/input/index.js'), {
       watch: true,
       hmr: true
     });
@@ -316,10 +312,7 @@
     assert.equal(errors.length, 1);
   });
 
-  it('should call dispose and accept callbacks', async function() {
-=======
   it.skip('should call dispose and accept callbacks', async function() {
->>>>>>> aa462f6a
     await ncp(
       path.join(__dirname, '/integration/hmr-callbacks'),
       path.join(__dirname, '/input')
@@ -419,14 +412,13 @@
     assert.deepEqual(outputs, [3, 10]);
   });
 
-<<<<<<< HEAD
-  it('should bubble up HMR events to a page reload', async function() {
+  it.skip('should bubble up HMR events to a page reload', async function() {
     await ncp(
       path.join(__dirname, '/integration/hmr-reload'),
       path.join(__dirname, '/input')
     );
 
-    b = bundler(path.join(__dirname, '/input/index.js'), {
+    let b = bundler(path.join(__dirname, '/input/index.js'), {
       watch: true,
       hmr: true
     });
@@ -465,7 +457,7 @@
       path.join(__dirname, '/input')
     );
 
-    b = bundler(path.join(__dirname, '/input/index.html'), {
+    let b = bundler(path.join(__dirname, '/input/index.html'), {
       watch: true,
       hmr: true
     });
@@ -493,10 +485,7 @@
     assert(contents.includes('.css'));
   });
 
-  it('should log emitted errors and show an error overlay', async function() {
-=======
   it.skip('should log emitted errors and show an error overlay', async function() {
->>>>>>> aa462f6a
     await ncp(
       path.join(__dirname, '/integration/commonjs'),
       path.join(__dirname, '/input')
